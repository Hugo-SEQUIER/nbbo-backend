--- conflicted
+++ resolved
@@ -18,13 +18,11 @@
     app.include_router(trades_router)
     app.include_router(user_historical_data_router)
     app.include_router(user_position_router)
+    
     @app.on_event("startup")
     async def startup_event():
-<<<<<<< HEAD
         await start_price_stream()
-=======
-        start_price_stream()
         await initialize_trade_stream()
->>>>>>> bbf16dbc
+
         
     app.include_router(aggregate_order_books_router)
